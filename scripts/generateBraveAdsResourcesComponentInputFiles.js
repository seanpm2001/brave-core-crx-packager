--- conflicted
+++ resolved
@@ -2,70 +2,6 @@
  * License, v. 2.0. If a copy of the MPL was not distributed with this file,
  * You can obtain one at http://mozilla.org/MPL/2.0/. */
 
-<<<<<<< HEAD
- const path = require('path')
- const mkdirp = require('mkdirp')
- const fs = require('fs-extra')
- const request = require('request')
- const commander = require('commander')
-
- const getComponentList = () => {
-   return [
-      'iso_3166_1_gb', // United Kingdom
-      'iso_3166_1_jp', // Japan
-      'iso_3166_1_us', // United States of America
-      'iso_3166_1_ca', // Canada
-      'iso_3166_1_de', // Germany
-      'iso_3166_1_at', // Austria
-      'iso_3166_1_ch', // Switzerland
-      'iso_3166_1_be', // Belgium
-      'iso_3166_1_au', // Australia
-      'iso_3166_1_nz', // New Zealand
-      'iso_3166_1_pt', // Portugal
-      'iso_3166_1_fr', // France
-      'iso_3166_1_nl', // Netherlands
-      'iso_3166_1_dk', // Denmark
-      'iso_3166_1_es', // Spain
-      'iso_3166_1_fi', // Finland
-      'iso_3166_1_hk', // Hong Kong
-      'iso_3166_1_hu', // Hungary
-      'iso_3166_1_ie', // Ireland
-      'iso_3166_1_it', // Italy
-      'iso_3166_1_kr', // Korea
-      'iso_3166_1_no', // Norway
-      'iso_3166_1_se', // Sweden
-      'iso_3166_1_sg', // Singapore
-      'iso_3166_1_tw', // Taiwan
-      'iso_639_1_de',
-      'iso_639_1_en',
-      'iso_639_1_fr',
-      'iso_639_1_ja',
-      'iso_639_1_pt',
-      'iso_639_1_es',
-      'iso_639_1_ar',
-      'iso_639_1_zh',
-      'iso_639_1_nl',
-      'iso_639_1_fi',
-      'iso_639_1_el',
-      'iso_639_1_he',
-      'iso_639_1_it',
-      'iso_639_1_ko',
-      'iso_639_1_pl',
-      'iso_639_1_ro',
-      'iso_639_1_ru',
-      'iso_639_1_sv',
-      'iso_639_1_tr'
-   ]
- }
-
- function downloadComponentInputFiles(manifestFileName, manifestUrl, outDir) {
-   return new Promise(function (resolve, reject) {
-      let manifestBody = '{}'
-      request(manifestUrl, async function (error, response, body) {
-        if (error) {
-          console.error(`Error from ${manifestUrl}:`, error)
-          return reject(error)
-=======
 const path = require('path')
 const mkdirp = require('mkdirp')
 const fs = require('fs-extra')
@@ -74,19 +10,31 @@
 
 const getComponentList = () => {
   return [
-    'iso_3166_1_gb',
-    'iso_3166_1_jp',
-    'iso_3166_1_us',
-    'iso_3166_1_ca',
-    'iso_3166_1_de',
-    'iso_3166_1_at',
-    'iso_3166_1_ch',
-    'iso_3166_1_be',
-    'iso_3166_1_au',
-    'iso_3166_1_nz',
-    'iso_3166_1_pt',
-    'iso_3166_1_fr',
-    'iso_3166_1_nl',
+    'iso_3166_1_gb', // United Kingdom
+    'iso_3166_1_jp', // Japan
+    'iso_3166_1_us', // United States of America
+    'iso_3166_1_ca', // Canada
+    'iso_3166_1_de', // Germany
+    'iso_3166_1_at', // Austria
+    'iso_3166_1_ch', // Switzerland
+    'iso_3166_1_be', // Belgium
+    'iso_3166_1_au', // Australia
+    'iso_3166_1_nz', // New Zealand
+    'iso_3166_1_pt', // Portugal
+    'iso_3166_1_fr', // France
+    'iso_3166_1_nl', // Netherlands
+    'iso_3166_1_dk', // Denmark
+    'iso_3166_1_es', // Spain
+    'iso_3166_1_fi', // Finland
+    'iso_3166_1_hk', // Hong Kong
+    'iso_3166_1_hu', // Hungary
+    'iso_3166_1_ie', // Ireland
+    'iso_3166_1_it', // Italy
+    'iso_3166_1_kr', // Korea
+    'iso_3166_1_no', // Norway
+    'iso_3166_1_se', // Sweden
+    'iso_3166_1_sg', // Singapore
+    'iso_3166_1_tw', // Taiwan
     'iso_639_1_de',
     'iso_639_1_en',
     'iso_639_1_fr',
@@ -132,71 +80,10 @@
 
       const fileList = []
 
-      // TODO(Moritz Haller): Delete conditional once deprecated components are phased out
-      if (manifestFileName === 'models.json') {
-        if (manifestJson.models) {
-          manifestJson.models.forEach((model) => {
-            fileList.push(model.filename)
-          })
->>>>>>> 1b6191e4
-        }
-      } else {
-        if (manifestJson.resources) {
-          manifestJson.resources.forEach((resource) => {
-            fileList.push(resource.filename)
-          })
-        }
-<<<<<<< HEAD
-
-        fs.writeFileSync(`${outDir}/${manifestFileName}`, JSON.stringify(manifestJson))
-
-        let fileList = []
-
-        if (manifestJson.resources) {
-          manifestJson.resources.forEach((resource) => {
-             fileList.push(resource.filename)
-           })
-        }
-
-        const downloadOps = fileList.map((fileName) => new Promise(resolve => {
-          const resourceFileOutPath = path.join(outDir, fileName)
-          const resourceFileUrl = new URL(fileName, manifestUrl).href
-          request(resourceFileUrl)
-            .pipe(fs.createWriteStream(resourceFileOutPath))
-            .on('finish', () => {
-              console.log(resourceFileUrl)
-              resolve()
-            })
-        }))
-
-        await Promise.all(downloadOps)
-
-        resolve()
-      })
-   })
- }
-
- async function generateComponents (dataUrl) {
-   const rootResourceDir = path.join(path.resolve(), 'build', 'user-model-installer', 'resources')
-   mkdirp.sync(rootResourceDir)
-
-   for (const component of getComponentList()) {
-     console.log(`Downloading ${component}...`)
-     const outDir = path.join(rootResourceDir, component)
-     mkdirp.sync(outDir)
-
-     manifestFileName = "resources.json"
-     const manifestUrl = `${dataUrl}${component}/${manifestFileName}`
-     await downloadComponentInputFiles(manifestFileName, manifestUrl, outDir)
-   }
- }
-
- commander
-   .option('-d, --data-url <url>', 'url referring to component input files')
-   .parse(process.argv)
-
- generateComponents(commander.dataUrl)
-=======
+      if (manifestJson.resources) {
+        manifestJson.resources.forEach((resource) => {
+          fileList.push(resource.filename)
+        })
       }
 
       const downloadOps = fileList.map((fileName) => new Promise(resolve => {
@@ -227,10 +114,6 @@
     mkdirp.sync(outDir)
 
     let manifestFileName = 'resources.json'
-    // TODO(Moritz Haller): Delete conditional once deprecated components are phased out
-    if (component.includes('deprecated')) {
-      manifestFileName = 'models.json'
-    }
     const manifestUrl = `${dataUrl}${component}/${manifestFileName}`
     await downloadComponentInputFiles(manifestFileName, manifestUrl, outDir)
   }
@@ -240,5 +123,4 @@
   .option('-d, --data-url <url>', 'url referring to component input files')
   .parse(process.argv)
 
-generateComponents(commander.dataUrl)
->>>>>>> 1b6191e4
+generateComponents(commander.dataUrl)